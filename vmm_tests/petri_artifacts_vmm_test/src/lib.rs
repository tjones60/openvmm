--- conflicted
+++ resolved
@@ -361,7 +361,6 @@
         }
     }
 
-<<<<<<< HEAD
     /// Test VMGS artifacts
     pub mod test_vmgs {
         use crate::tags::IsHostedOnHvliteAzureBlobStore;
@@ -380,7 +379,9 @@
         impl IsHostedOnHvliteAzureBlobStore for VMGS_WITH_BOOT_ENTRY {
             const FILENAME: &'static str = "sample-vmgs.vhd";
             const SIZE: u64 = 4194816;
-=======
+        }
+    }
+
     /// TMK-related artifacts
     pub mod tmks {
         use petri_artifacts_core::declare_artifacts;
@@ -420,7 +421,6 @@
             SIMPLE_TMK_X64,
             /// TMK binary for aarch64
             SIMPLE_TMK_AARCH64,
->>>>>>> 788ba284
         }
     }
 }
