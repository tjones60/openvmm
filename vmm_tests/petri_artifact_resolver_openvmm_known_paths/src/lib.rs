--- conflicted
+++ resolved
@@ -71,15 +71,13 @@
 
             _ if id == test_iso::FREE_BSD_13_2_X64 => get_guest_iso_path(KnownIso::FreeBsd13_2),
 
-<<<<<<< HEAD
             _ if id == test_vmgs::VMGS_WITH_BOOT_ENTRY => get_guest_vhd_path(KnownVhd::VmgsWithBootEntry),
-=======
+
             _ if id == tmks::TMK_VMM_NATIVE => tmk_vmm_native_executable_path(),
             _ if id == tmks::TMK_VMM_LINUX_X64_MUSL => tmk_vmm_paravisor_path(MachineArch::X86_64),
             _ if id == tmks::TMK_VMM_LINUX_AARCH64_MUSL => tmk_vmm_paravisor_path(MachineArch::Aarch64),
             _ if id == tmks::SIMPLE_TMK_X64 => simple_tmk_path(MachineArch::X86_64),
             _ if id == tmks::SIMPLE_TMK_AARCH64 => simple_tmk_path(MachineArch::Aarch64),
->>>>>>> 788ba284
 
             _ => anyhow::bail!("no support for given artifact type"),
         }
